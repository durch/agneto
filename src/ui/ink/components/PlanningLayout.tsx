import React, { useState } from 'react';
import { Text, Box, useStdout, useInput } from 'ink';
import SelectInput from 'ink-select-input';
import { TaskStateMachine, TaskState } from '../../../task-state-machine.js';
import { State } from '../../../state-machine.js';
import { CommandBus } from '../../../ui/command-bus.js';
import { getPlanFeedback, type PlanFeedback } from '../../planning-interface.js';
import type { RefinementFeedback, RefinementAction } from '../../refinement-interface.js';
import type { SuperReviewerDecision, GardenerResult } from '../../../types.js';
import { FullscreenModal } from './FullscreenModal.js';
import { TextInputModal } from './TextInputModal.js';
import { MarkdownText } from './MarkdownText.js';
import { Spinner } from './Spinner.js';

// TypeScript interface for PlanningLayout props
interface PlanningLayoutProps {
  currentState: TaskState;
  taskStateMachine: TaskStateMachine;
  commandBus: CommandBus;  // Required - event-driven architecture
  onRefinementFeedback?: (feedback: RefinementFeedback) => void;
  onFullscreen?: (paneNum: number) => void;
  terminalHeight: number;
  terminalWidth: number;
  availableContentHeight: number;
  gardenerResult?: GardenerResult | null;
}

// Planning Layout Component - handles TASK_PLANNING, TASK_REFINING, TASK_CURMUDGEONING
export const PlanningLayout: React.FC<PlanningLayoutProps> = ({
  currentState,
  taskStateMachine,
  commandBus,
  onRefinementFeedback,
  onFullscreen,
  terminalHeight,
  terminalWidth,
  availableContentHeight,
  gardenerResult
}) => {
  const { stdout } = useStdout();

  // Modal state interface
  interface ModalState {
    isOpen: boolean;
    context: 'refinement' | 'plan' | null;
    title: string;
    placeholder: string;
  }

  // Local state for interactive feedback
  const [isProcessingFeedback, setIsProcessingFeedback] = useState(false);
  const [lastAction, setLastAction] = useState<string | null>(null);
  const [showPlanApproval, setShowPlanApproval] = useState(false);
  const [showRefinementApproval, setShowRefinementApproval] = useState(false);
  const [showSuperReviewApproval, setShowSuperReviewApproval] = useState(false);

  // Structured modal state
  const [modalState, setModalState] = useState<ModalState>({
    isOpen: false,
    context: null,
    title: '',
    placeholder: ''
  });

  // Active resolver for modal text input
  const [activeResolver, setActiveResolver] = useState<((value: string) => void) | null>(null);

  // Track previous curmudgeon feedback to enable swap pattern when replanning
  const [previousCurmudgeonFeedback, setPreviousCurmudgeonFeedback] = useState<string | null>(null);

  // Injection modal state
  const [showInjectionModal, setShowInjectionModal] = useState(false);

  // React state mirroring TaskStateMachine data (event-driven updates)
  const [context, setContext] = useState(taskStateMachine.getContext());
  const [pendingRefinement, setPendingRefinement] = useState(taskStateMachine.getPendingRefinement());
  const [planMd, setPlanMd] = useState(taskStateMachine.getPlanMd());
  const [planPath, setPlanPath] = useState(taskStateMachine.getPlanPath());
  const [curmudgeonFeedback, setCurmudgeonFeedback] = useState(taskStateMachine.getCurmudgeonFeedback());
  const [simplificationCount, setSimplificationCount] = useState(taskStateMachine.getSimplificationCount());
  const [isAnsweringQuestion, setIsAnsweringQuestion] = useState(taskStateMachine.getAnsweringQuestion());
  const [liveActivityMessage, setLiveActivityMessage] = useState(taskStateMachine.getLiveActivityMessage());
  const [taskToolStatus, setTaskToolStatus] = useState(taskStateMachine.getToolStatus());

  // Derived data
  const taskToUse = context.taskToUse || context.humanTask;

  // Unified helper to open text input modal with context
  const openTextInputModal = (
    context: 'refinement' | 'plan',
    title: string,
    placeholder: string,
    resolver: (value: string) => void
  ) => {
    setModalState({
      isOpen: true,
      context,
      title,
      placeholder
    });
    setActiveResolver(() => resolver);
  };

  // Intercept Ctrl+Q/W/E for fullscreen panes
  useInput((input, key) => {
    if (key.ctrl && (input === 'q' || input === 'Q' || input === 'w' || input === 'W' || input === 'e' || input === 'E')) {
      const paneMap: { [key: string]: number } = { q: 1, Q: 1, w: 2, W: 2, e: 3, E: 3 };
      onFullscreen?.(paneMap[input]);
      return;
    }
  });

  // Store curmudgeon feedback when it becomes available
  React.useEffect(() => {
    const curmudgeonFeedback = taskStateMachine.getCurmudgeonFeedback();
    if (curmudgeonFeedback && currentState === TaskState.TASK_PLANNING) {
      // Coming back to planning from curmudgeon - store the feedback for display
      setPreviousCurmudgeonFeedback(curmudgeonFeedback);
    }
  }, [currentState, taskStateMachine]);

  // Subscribe to TaskStateMachine events for automatic re-rendering
  React.useEffect(() => {
    const handleDataUpdate = () => {
      if (process.env.DEBUG) {
        console.log('[PlanningLayout.tsx] handleDataUpdate: updating React state from TaskStateMachine');
      }
      // Update all relevant state from TaskStateMachine
      setContext(taskStateMachine.getContext());
      setPendingRefinement(taskStateMachine.getPendingRefinement());
      setPlanMd(taskStateMachine.getPlanMd());
      setPlanPath(taskStateMachine.getPlanPath());
      setCurmudgeonFeedback(taskStateMachine.getCurmudgeonFeedback());
      setSimplificationCount(taskStateMachine.getSimplificationCount());
      setIsAnsweringQuestion(taskStateMachine.getAnsweringQuestion());
      setLiveActivityMessage(taskStateMachine.getLiveActivityMessage());
      setTaskToolStatus(taskStateMachine.getToolStatus());
    };

    const handlePlanAwaitingApproval = () => {
      if (process.env.DEBUG) {
        console.log('[PlanningLayout.tsx] handlePlanAwaitingApproval: showing plan approval menu');
      }
      setShowPlanApproval(true);
    };

    const handleRefinementAwaitingApproval = () => {
      if (process.env.DEBUG) {
        console.log('[PlanningLayout.tsx] handleRefinementAwaitingApproval: showing refinement approval menu');
      }
      setShowRefinementApproval(true);
    };

    const handleSuperReviewAwaitingApproval = () => {
      if (process.env.DEBUG) {
        console.log('[PlanningLayout.tsx] handleSuperReviewAwaitingApproval: showing superreview approval menu');
      }
      setShowSuperReviewApproval(true);
    };

    // Subscribe to events
    taskStateMachine.on('activity:updated', handleDataUpdate);
    taskStateMachine.on('tool:status', handleDataUpdate);
    taskStateMachine.on('plan:ready', handleDataUpdate);
    taskStateMachine.on('refinement:ready', handleDataUpdate);
    taskStateMachine.on('question:asked', handleDataUpdate);
    taskStateMachine.on('question:answering', handleDataUpdate);
    taskStateMachine.on('curmudgeon:feedback', handleDataUpdate);
    taskStateMachine.on('plan:awaiting_approval', handlePlanAwaitingApproval);
    taskStateMachine.on('refinement:awaiting_approval', handleRefinementAwaitingApproval);
    taskStateMachine.on('superreview:awaiting_approval', handleSuperReviewAwaitingApproval);

    // Cleanup on unmount
    return () => {
      if (process.env.DEBUG) {
        console.log('[PlanningLayout.tsx] Cleanup: removing event listeners from TaskStateMachine');
      }
      taskStateMachine.off('activity:updated', handleDataUpdate);
      taskStateMachine.off('tool:status', handleDataUpdate);
      taskStateMachine.off('plan:ready', handleDataUpdate);
      taskStateMachine.off('refinement:ready', handleDataUpdate);
      taskStateMachine.off('question:asked', handleDataUpdate);
      taskStateMachine.off('question:answering', handleDataUpdate);
      taskStateMachine.off('curmudgeon:feedback', handleDataUpdate);
      taskStateMachine.off('plan:awaiting_approval', handlePlanAwaitingApproval);
      taskStateMachine.off('refinement:awaiting_approval', handleRefinementAwaitingApproval);
      taskStateMachine.off('superreview:awaiting_approval', handleSuperReviewAwaitingApproval);
    };
  }, [taskStateMachine]);

  // Reset approval flags when leaving their respective states
  React.useEffect(() => {
    if (currentState !== TaskState.TASK_CURMUDGEONING) {
      setShowPlanApproval(false);
    }
    if (currentState !== TaskState.TASK_REFINING) {
      setShowRefinementApproval(false);
    }
    if (currentState !== TaskState.TASK_SUPER_REVIEWING) {
      setShowSuperReviewApproval(false);
    }
  }, [currentState]);

  // Handle approve action
  const handleApprove = async () => {
    setShowPlanApproval(false); // Hide menu immediately
    setIsProcessingFeedback(true);
    setLastAction('Approved');

    try {
      await commandBus.sendCommand({ type: 'plan:approve' });
    } catch (error) {
      setLastAction('Error processing approval');
      setIsProcessingFeedback(false); // Only reset on error
    }
  };

  // Handle reject action - opens modal to collect feedback
  const handleReject = () => {
    setShowPlanApproval(false); // Hide menu immediately
    openTextInputModal(
      'plan',
      'Reject Plan',
      'Explain what\'s wrong with this approach...',
      async (feedbackText: string) => {
        setIsProcessingFeedback(true);
        setLastAction('Rejected - sending feedback');

        try {
          await commandBus.sendCommand({ type: 'plan:reject', details: feedbackText });
          setLastAction('Rejection feedback sent');
        } catch (error) {
          setLastAction('Error processing rejection');
          setIsProcessingFeedback(false); // Only reset on error
        }
      }
    );
  };

  // Handle refinement approve action
  const handleRefinementApprove = async () => {
    setShowRefinementApproval(false); // Hide menu immediately
    setIsProcessingFeedback(true);
    setLastAction('Approved refinement');

    try {
      await commandBus.sendCommand({ type: 'refinement:approve' });
    } catch (error) {
      setLastAction('Error processing refinement approval');
      setIsProcessingFeedback(false); // Only reset on error
    }
  };

  // Handle refinement reject action - opens modal to collect feedback
  const handleRefinementReject = () => {
    setShowRefinementApproval(false); // Hide menu immediately
    openTextInputModal(
      'refinement',
      'Reject Refinement',
      'Why reject this refinement? Explain what\'s wrong...',
      async (feedbackText: string) => {
        setIsProcessingFeedback(true);
        setLastAction('Rejected refinement - sending feedback');

        try {
          await commandBus.sendCommand({ type: 'refinement:reject', details: feedbackText });
          setLastAction('Refinement rejection sent');
        } catch (error) {
          setLastAction('Error processing refinement rejection');
          setIsProcessingFeedback(false); // Only reset on error
        }
      }
    );
  };

  // Handle modal submit - calls the active resolver and closes modal
  const handleModalSubmit = (feedbackText: string) => {
    if (activeResolver) {
      activeResolver(feedbackText);
    }
    setModalState({
      isOpen: false,
      context: null,
      title: '',
      placeholder: ''
    });
    setActiveResolver(null);
  };

  // Handle modal cancel - just closes the modal
  const handleModalCancel = () => {
    setModalState({
      isOpen: false,
      context: null,
      title: '',
      placeholder: ''
    });
    setActiveResolver(null);
  };

  // Handle injection modal submit
  const handleInjectionSubmit = (content: string) => {
    taskStateMachine.setPendingInjection(content);
    setShowInjectionModal(false);
  };

  // Handle injection modal cancel
  const handleInjectionCancel = () => {
    setShowInjectionModal(false);
  };


  // Calculate responsive layout based on terminal width
  const isWideTerminal = terminalWidth > 120;
  const panelWidth = Math.floor(terminalWidth * 0.49);

  // Monitor injection pause and show modal when appropriate
  React.useEffect(() => {
    const pauseRequested = taskStateMachine.isInjectionPauseRequested();

    // Determine if current phase is complete
    const isPlanningComplete = planMd !== null && !isProcessingFeedback;
    const isCurmudgeoningComplete = curmudgeonFeedback !== null && !isProcessingFeedback;

    const isPhaseComplete =
      (currentState === TaskState.TASK_PLANNING && isPlanningComplete) ||
      (currentState === TaskState.TASK_CURMUDGEONING && isCurmudgeoningComplete);

    // Detect if other modals are active
    const isQuestionModalActive =
      currentState === TaskState.TASK_REFINING &&
      taskStateMachine.getCurrentQuestion() &&
      !isAnsweringQuestion;

    const isAnyModalActive = isQuestionModalActive || modalState.isOpen;

    // Show injection modal when pause requested, phase complete, and no conflicts
    if (pauseRequested && isPhaseComplete && !isAnyModalActive) {
      setShowInjectionModal(true);
      taskStateMachine.clearInjectionPause();
    }
  }, [planMd, curmudgeonFeedback, isProcessingFeedback, modalState.isOpen, isAnsweringQuestion, currentState]);

  // Get execution state machine data if in TASK_EXECUTING
  const executionStateMachine = taskStateMachine.getExecutionStateMachine();
  const executionState = executionStateMachine?.getCurrentState();
  const beanCounterOutput = executionStateMachine?.getAgentOutput('bean');
  const coderOutput = executionStateMachine?.getAgentOutput('coder');
  const reviewerOutput = executionStateMachine?.getAgentOutput('reviewer');

  // Determine if a query is in progress based on state and data availability
  const isQueryInProgress =
    (currentState === TaskState.TASK_REFINING && !pendingRefinement) ||
    (currentState === TaskState.TASK_PLANNING && !planMd) ||
    (currentState === TaskState.TASK_CURMUDGEONING && !curmudgeonFeedback);

  // Determine phase title and color
  const isExecuting = currentState === TaskState.TASK_EXECUTING;
  const isSuperReviewing = currentState === TaskState.TASK_SUPER_REVIEWING;
  const isGardening = currentState === TaskState.TASK_GARDENING;
  const phaseTitle = isSuperReviewing ? '🔍 Final Quality Check' :
                     isGardening ? '📚 Documentation Update Phase' :
                     (isExecuting ? '⚡ Execution Phase' : '📋 Planning Phase');
  const phaseColor = isSuperReviewing ? 'green' :
                     isGardening ? 'cyan' :
                     (isExecuting ? 'yellow' : 'blue');

  // Calculate maxHeight for MarkdownText instances (side-by-side panels = full height per pane)
  const paneHeight = availableContentHeight;

  return (
    <Box flexDirection="column" borderStyle="round" borderColor={phaseColor} padding={1} flexGrow={0}>
      {/* Top row: Refined Task and Plan Content panels */}
      <Box
        flexDirection={isWideTerminal ? "row" : "column"}
        marginBottom={1}
        flexGrow={0}
        flexShrink={1}
      >
        {/* Left Panel: Dynamic content - Refined Task, Plan (during curmudgeon), or Old Feedback (during replanning) */}
        <Box
          flexDirection="column"
          borderStyle="single"
          borderColor={
            currentState === TaskState.TASK_CURMUDGEONING ? "green" : (currentState === TaskState.TASK_PLANNING && previousCurmudgeonFeedback ? "yellow" : "gray")
          }
          paddingX={1}
          width={isWideTerminal ? panelWidth : undefined}
          marginRight={isWideTerminal ? 1 : 0}
          marginBottom={isWideTerminal ? 0 : 1}
          flexShrink={1}
        >
          {/* Dynamic header and content based on current state */}
          {currentState === TaskState.TASK_EXECUTING ? (
            // Execution: Always show Bean Counter chunk on left
            <>
              <Box justifyContent="space-between">
                <Text color="cyan" bold>🧮 Bean Counter Chunk</Text>
                <Text dimColor>[Q]</Text>
              </Box>
              <Box marginTop={1}>
                {beanCounterOutput ? (
                  <MarkdownText maxHeight={paneHeight}>{beanCounterOutput}</MarkdownText>
                ) : (
                  <Text dimColor>Determining work chunk...</Text>
                )}
              </Box>
            </>
          ) : (currentState === TaskState.TASK_SUPER_REVIEWING || currentState === TaskState.TASK_GARDENING) ? (
            // SuperReviewer/Gardening: Show quality check results on left
            <>
              <Box justifyContent="space-between">
                <Text color="green" bold>🔍 Quality Check Results</Text>
                <Text dimColor>[Q]</Text>
              </Box>
              <Box marginTop={1}>
                {(() => {
                  const superReviewResult = taskStateMachine.getSuperReviewResult();
                  if (superReviewResult) {
                    // Calculate proportional height for issues list (reserve space for summary + verdict)
                    const issueHeight = superReviewResult.issues && superReviewResult.issues.length > 0
                      ? Math.floor(paneHeight / (superReviewResult.issues.length + 2))
                      : paneHeight;
                    return (
<<<<<<< HEAD
                      <>
                        <MarkdownText>{superReviewResult.summary}</MarkdownText>
=======
                      <Box flexDirection="column">
                        <MarkdownText maxHeight={issueHeight}>{superReviewResult.summary}</MarkdownText>
>>>>>>> f49f4bd4
                        {superReviewResult.issues && superReviewResult.issues.length > 0 && (
                          <Box marginTop={1} flexDirection="column">
                            <Text color="yellow" bold>Issues Found:</Text>
                            {superReviewResult.issues.map((issue, idx) => (
<<<<<<< HEAD
                              <Box key={idx} marginTop={idx > 0 ? 1 : 0}>
                                <MarkdownText>{issue}</MarkdownText>
=======
                              <Box key={idx}>
                                <Text color="yellow">• </Text>
                                <MarkdownText maxHeight={issueHeight}>{issue}</MarkdownText>
>>>>>>> f49f4bd4
                              </Box>
                            ))}
                          </Box>
                        )}
                        <Box marginTop={1}>
                          <Text dimColor>Verdict: {superReviewResult.verdict === 'approve' ? '✅ Approved' : '⚠️ Needs Human Review'}</Text>
                        </Box>
                      </>
                    );
                  }
                  return <Text dimColor>Performing final quality check...</Text>;
                })()}
              </Box>
            </>
          ) : currentState === TaskState.TASK_CURMUDGEONING ? (
            <>
              <Box justifyContent="space-between">
                <Text color="green" bold>📋 Current Plan</Text>
                <Text dimColor>[Q]</Text>
              </Box>
              <Box marginTop={1}>
                {planMd ? (
<<<<<<< HEAD
                  <>
                    <MarkdownText>{planMd}</MarkdownText>
                  </>
=======
                  <Box flexDirection="column">
                    <MarkdownText maxHeight={paneHeight}>{planMd}</MarkdownText>
                    {planPath && (
                      <Text dimColor color="gray">Saved to: {planPath}</Text>
                    )}
                  </Box>
>>>>>>> f49f4bd4
                ) : (
                  <Text dimColor>No plan available</Text>
                )}
              </Box>
            </>
          ) : currentState === TaskState.TASK_PLANNING && previousCurmudgeonFeedback ? (
            <>
              <Box justifyContent="space-between">
                <Text color="yellow" bold>🧐 Previous Feedback</Text>
                <Text dimColor>[Q]</Text>
              </Box>
              <Box marginTop={1}>
                <MarkdownText maxHeight={paneHeight}>{previousCurmudgeonFeedback}</MarkdownText>
              </Box>
            </>
          ) : (
            <>
              <Box justifyContent="space-between">
                <Text color="cyan" bold>📝 Refined Task</Text>
                <Text dimColor>[Q]</Text>
              </Box>
              <Box marginTop={1}>
                {currentState === TaskState.TASK_REFINING && pendingRefinement ? (
<<<<<<< HEAD
                  <MarkdownText>{pendingRefinement}</MarkdownText>
=======
                  <MarkdownText maxHeight={paneHeight}>
                    {pendingRefinement}
                  </MarkdownText>
>>>>>>> f49f4bd4
                ) : currentState === TaskState.TASK_REFINING ? (
                  <Text dimColor>Refining task description...</Text>
                ) : taskToUse ? (
                  <MarkdownText maxHeight={paneHeight}>{taskToUse}</MarkdownText>
                ) : (
                  <Text dimColor>No task description available</Text>
                )}
              </Box>
            </>
          )}
        </Box>

        {/* Middle Panel (Right Pane): Dynamic content based on state */}
        <Box
          flexDirection="column"
          borderStyle="single"
          borderColor={currentState === TaskState.TASK_CURMUDGEONING ? "yellow" : "gray"}
          paddingX={1}
          width={isWideTerminal ? panelWidth : undefined}
          marginBottom={isWideTerminal ? 0 : 1}
          flexShrink={1}
        >
          {/* Dynamic header and content based on current state */}
          {currentState === TaskState.TASK_EXECUTING ? (
            // Execution: Show latest agent output (Reviewer or Coder) on right
            <>
              <Box justifyContent="space-between">
                <Text color="green" bold>
                  {reviewerOutput ? '👀 Reviewer Feedback' : '🤖 Coder Proposal'}
                </Text>
                <Text dimColor>[W]</Text>
              </Box>
              <Box marginTop={1}>
                {reviewerOutput || coderOutput ? (
<<<<<<< HEAD
                  <MarkdownText>{reviewerOutput || coderOutput || ''}</MarkdownText>
=======
                  <MarkdownText maxHeight={paneHeight}>
                    {reviewerOutput || coderOutput || ''}
                  </MarkdownText>
>>>>>>> f49f4bd4
                ) : (
                  <Text dimColor>Processing...</Text>
                )}
              </Box>
            </>
          ) : (currentState === TaskState.TASK_SUPER_REVIEWING || currentState === TaskState.TASK_GARDENING) ? (
            // SuperReviewer/Gardening: Show Gardener documentation update status on right
            <>
              <Box justifyContent="space-between">
                <Text color="cyan" bold>📝 Documentation Update Status</Text>
                <Text dimColor>[W]</Text>
              </Box>
              <Box marginTop={1}>
                {!gardenerResult ? (
                  <Box flexDirection="column">
                    <Text color="yellow">
                      <Spinner isActive={true} /> {currentState === TaskState.TASK_GARDENING ? 'Updating documentation...' : 'Awaiting documentation update...'}
                    </Text>
                  </Box>
                ) : gardenerResult.success ? (
                  <Box flexDirection="column">
                    <Text color="green" bold>✅ {gardenerResult.message}</Text>
                    {gardenerResult.sectionsUpdated.length > 0 && (
                      <Box marginTop={1} flexDirection="column">
                        <Text color="cyan" bold>Sections Updated:</Text>
                        {gardenerResult.sectionsUpdated.map((section, idx) => (
                          <Text key={idx} color="green">• {section}</Text>
                        ))}
                      </Box>
                    )}
                  </Box>
                ) : (
                  <Box flexDirection="column">
                    <Text color="red" bold>❌ Documentation update failed</Text>
                    {gardenerResult.error && (
                      <Box marginTop={1}>
                        <Text color="red">{gardenerResult.error}</Text>
                      </Box>
                    )}
                  </Box>
                )}
              </Box>
            </>
          ) : currentState === TaskState.TASK_CURMUDGEONING ? (
            <>
              <Box justifyContent="space-between">
                <Text color="yellow" bold>🧐 Curmudgeon Feedback</Text>
                <Text dimColor>[W]</Text>
              </Box>
              <Box marginTop={1}>
                {curmudgeonFeedback ? (
<<<<<<< HEAD
                  <>
                    <MarkdownText>{curmudgeonFeedback}</MarkdownText>
=======
                  <Box flexDirection="column">
                    <MarkdownText maxHeight={paneHeight}>{curmudgeonFeedback}</MarkdownText>
>>>>>>> f49f4bd4
                    <Box marginTop={1}>
                      <Text dimColor>Simplification attempt {simplificationCount + 1}/4</Text>
                    </Box>
                  </>
                ) : (
                  <Text dimColor>Reviewing plan for over-engineering...</Text>
                )}
              </Box>
            </>
          ) : currentState === TaskState.TASK_PLANNING && previousCurmudgeonFeedback ? (
            <>
              <Box justifyContent="space-between">
                <Text color="green" bold>📋 New Plan</Text>
                <Text dimColor>[W]</Text>
              </Box>
              <Box marginTop={1}>
                {planMd ? (
<<<<<<< HEAD
                  <>
                    <MarkdownText>{planMd}</MarkdownText>
                  </>
=======
                  <Box flexDirection="column">
                    <MarkdownText maxHeight={paneHeight}>{planMd}</MarkdownText>
                    {planPath && (
                      <Text dimColor color="gray">Saved to: {planPath}</Text>
                    )}
                  </Box>
>>>>>>> f49f4bd4
                ) : (
                  <Text dimColor>Creating simplified plan...</Text>
                )}
              </Box>
            </>
          ) : (
            <>
              <Box justifyContent="space-between">
                <Text color="green" bold>📋 Plan Content</Text>
                <Text dimColor>[W]</Text>
              </Box>
              <Box marginTop={1}>
                {currentState === TaskState.TASK_REFINING ? (
                  <Text dimColor>Waiting for task refinement...</Text>
                ) : currentState === TaskState.TASK_PLANNING && !planMd ? (
                  <Text dimColor>Creating plan...</Text>
                ) : planMd ? (
<<<<<<< HEAD
                  <>
                    <MarkdownText>{planMd}</MarkdownText>
                  </>
=======
                  <Box flexDirection="column">
                    <MarkdownText maxHeight={paneHeight}>{planMd}</MarkdownText>
                    {planPath && (
                      <Text dimColor color="gray">Saved to: {planPath}</Text>
                    )}
                  </Box>
>>>>>>> f49f4bd4
                ) : (
                  <Text dimColor>Plan created, under review...</Text>
                )}
              </Box>
            </>
          )}
        </Box>
      </Box>

      {/* Bottom Panel: Live Activity (full width) */}
      <Box
        flexDirection="column"
        borderStyle="single"
        borderColor={
          showRefinementApproval ||
          showPlanApproval ||
          showSuperReviewApproval ||
          (taskStateMachine.getCurrentQuestion() && !isAnsweringQuestion)
            ? "yellow"
            : "blue"
        }
        paddingX={1}
        flexShrink={0}
      >
        <Box flexDirection="column">
          {/* Injection pending indicator */}
          {taskStateMachine.hasPendingInjection() && (
            <Box marginBottom={1}>
              <Text dimColor>🎯 Injection Pending (Next Agent)</Text>
            </Box>
          )}

          {/* Combined status message with tool status */}
          {(() => {
            // Check execution state machine first (if in execution phase)
            const executionStateMachine = taskStateMachine.getExecutionStateMachine();
            const toolStatus = executionStateMachine?.getToolStatus() || taskToolStatus;

            // Base status message without redundant agent names
            let baseStatus = '';
            if (currentState === TaskState.TASK_REFINING) {
              baseStatus = 'Refining task description...';
            } else if (currentState === TaskState.TASK_PLANNING) {
              baseStatus = 'Creating plan...';
            } else if (currentState === TaskState.TASK_CURMUDGEONING) {
              baseStatus = 'Reviewing plan complexity...';
            } else if (currentState === TaskState.TASK_SUPER_REVIEWING) {
              baseStatus = 'Performing final quality check...';
            } else if (currentState === TaskState.TASK_GARDENING) {
              baseStatus = 'Updating documentation...';
            } else if (currentState === TaskState.TASK_EXECUTING) {
              baseStatus = executionState === State.BEAN_COUNTING ? 'Determining work chunk...' :
                          executionState === State.PLANNING ? 'Proposing implementation...' :
                          executionState === State.PLAN_REVIEW ? 'Evaluating approach...' :
                          executionState === State.IMPLEMENTING ? 'Applying changes to codebase...' :
                          executionState === State.CODE_REVIEW ? 'Validating implementation...' :
                          'Executing task...';
            }

            // Merge tool status into message when active
            const statusMessage = toolStatus ?
              `${baseStatus} → ${toolStatus.tool}: ${toolStatus.summary}` :
              baseStatus;

            // Only show spinner when there's actual activity
            const showSpinner = !!(toolStatus || isQueryInProgress);

            return (
              <Text color={toolStatus ? "cyan" : undefined} dimColor={!toolStatus}>
                {showSpinner && <Spinner isActive={true} />}
                {showSpinner && " "}
                {statusMessage}
              </Text>
            );
          })()}

          {/* Interactive Instructions - Show for refinement or planning states */}
          {showRefinementApproval && (
            <Box marginTop={1} flexDirection="column">
              <Text color="green" bold>🔍 Refined Task Ready for Review</Text>
              <Box marginTop={1}>
                <SelectInput
                  items={[
                    { label: 'Approve Refined Task', value: 'approve' },
                    { label: 'Reject and Use Original', value: 'reject' }
                  ]}
                  onSelect={(item) => {
                    if (item.value === 'approve') {
                      handleRefinementApprove();
                    } else if (item.value === 'reject') {
                      handleRefinementReject();
                    }
                  }}
                />
              </Box>

              {/* Show feedback processing state */}
              {isProcessingFeedback && (
                <Box marginTop={1}>
                  <Text color="blue">⏳ Processing your feedback...</Text>
                </Box>
              )}
            </Box>
          )}

          {showPlanApproval && (
            <Box marginTop={1} flexDirection="column">
              <Text color="green" bold>🎯 Plan Ready for Review</Text>
              <Box marginTop={1}>
                <SelectInput
                  items={[
                    { label: 'Approve and Start Coding', value: 'approve' },
                    { label: 'Reject and Provide Feedback', value: 'reject' }
                  ]}
                  onSelect={(item) => {
                    if (item.value === 'approve') {
                      handleApprove();
                    } else if (item.value === 'reject') {
                      handleReject();
                    }
                  }}
                />
              </Box>

              {/* Show feedback processing state */}
              {isProcessingFeedback && (
                <Box marginTop={1}>
                  <Text color="blue">⏳ Processing your feedback...</Text>
                </Box>
              )}
            </Box>
          )}

          {showSuperReviewApproval && (
            <Box marginTop={1} flexDirection="column">
              <Text color="green" bold>🔍 Quality Check Complete</Text>
              <Box marginTop={1}>
                <SelectInput
                  items={[
                    { label: 'Approve and Complete Task', value: 'approve' },
                    { label: 'Retry and Fix Issues', value: 'retry' },
                    { label: 'Abandon Task', value: 'abandon' }
                  ]}
                  onSelect={async (item) => {
                    setShowSuperReviewApproval(false); // Hide menu immediately
                    if (item.value === 'approve') {
                      await commandBus.sendCommand({ type: 'superreview:approve' });
                    } else if (item.value === 'retry') {
                      // Note: retry feedback currently not implemented via modal - would need 'plan' context type
                      await commandBus.sendCommand({ type: 'superreview:retry', feedback: '' });
                      setLastAction('Retry requested');
                    } else if (item.value === 'abandon') {
                      await commandBus.sendCommand({ type: 'superreview:abandon' });
                    }
                  }}
                />
              </Box>

              {/* Show feedback processing state */}
              {isProcessingFeedback && (
                <Box marginTop={1}>
                  <Text color="blue">⏳ Processing your decision...</Text>
                </Box>
              )}
            </Box>
          )}
        </Box>
      </Box>

      {/* Question Modal - for clarifying questions during refinement */}
      {currentState === TaskState.TASK_REFINING && taskStateMachine.getCurrentQuestion() && !isAnsweringQuestion && (
        <TextInputModal
          title="Clarifying Question"
          content={taskStateMachine.getCurrentQuestion() || undefined}  // Show the question in the modal body
          placeholder="Type your answer and press Enter to submit"
          width={terminalWidth - 4}  // Full width minus margin
          height={Math.min(terminalHeight - 4, 30)}  // Full height minus margin, max 30
          onSubmit={async (answer) => {
            await commandBus.sendCommand({ type: 'question:answer', answer });
          }}
          onCancel={async () => {
            await commandBus.sendCommand({ type: 'question:answer', answer: '' });
          }}
        />
      )}

      {/* TextInputModal - unified for all rejection contexts */}
      {modalState.isOpen && (
        <TextInputModal
          title={modalState.title}
          placeholder={modalState.placeholder}
          onSubmit={handleModalSubmit}
          onCancel={handleModalCancel}
        />
      )}

      {/* Injection Modal - for dynamic prompt injection */}
      {showInjectionModal && (() => {
        const agentType = currentState === TaskState.TASK_PLANNING ? 'Planner' : 'Curmudgeon';
        const modalTitle = `Dynamic Prompt Injection → ${agentType}`;
        const taskDesc = taskStateMachine.getContext().taskToUse || taskStateMachine.getContext().humanTask;
        const contextInfo = `Task: ${taskDesc.substring(0, 60)}${taskDesc.length > 60 ? '...' : ''}`;

        return (
          <TextInputModal
            title={modalTitle}
            placeholder={contextInfo}
            onSubmit={handleInjectionSubmit}
            onCancel={handleInjectionCancel}
          />
        );
      })()}
    </Box>
  );
};

export default PlanningLayout;<|MERGE_RESOLUTION|>--- conflicted
+++ resolved
@@ -422,25 +422,15 @@
                       ? Math.floor(paneHeight / (superReviewResult.issues.length + 2))
                       : paneHeight;
                     return (
-<<<<<<< HEAD
-                      <>
-                        <MarkdownText>{superReviewResult.summary}</MarkdownText>
-=======
                       <Box flexDirection="column">
                         <MarkdownText maxHeight={issueHeight}>{superReviewResult.summary}</MarkdownText>
->>>>>>> f49f4bd4
                         {superReviewResult.issues && superReviewResult.issues.length > 0 && (
                           <Box marginTop={1} flexDirection="column">
                             <Text color="yellow" bold>Issues Found:</Text>
                             {superReviewResult.issues.map((issue, idx) => (
-<<<<<<< HEAD
-                              <Box key={idx} marginTop={idx > 0 ? 1 : 0}>
-                                <MarkdownText>{issue}</MarkdownText>
-=======
                               <Box key={idx}>
                                 <Text color="yellow">• </Text>
                                 <MarkdownText maxHeight={issueHeight}>{issue}</MarkdownText>
->>>>>>> f49f4bd4
                               </Box>
                             ))}
                           </Box>
@@ -448,7 +438,7 @@
                         <Box marginTop={1}>
                           <Text dimColor>Verdict: {superReviewResult.verdict === 'approve' ? '✅ Approved' : '⚠️ Needs Human Review'}</Text>
                         </Box>
-                      </>
+                      </Box>
                     );
                   }
                   return <Text dimColor>Performing final quality check...</Text>;
@@ -463,18 +453,12 @@
               </Box>
               <Box marginTop={1}>
                 {planMd ? (
-<<<<<<< HEAD
-                  <>
-                    <MarkdownText>{planMd}</MarkdownText>
-                  </>
-=======
                   <Box flexDirection="column">
                     <MarkdownText maxHeight={paneHeight}>{planMd}</MarkdownText>
                     {planPath && (
                       <Text dimColor color="gray">Saved to: {planPath}</Text>
                     )}
                   </Box>
->>>>>>> f49f4bd4
                 ) : (
                   <Text dimColor>No plan available</Text>
                 )}
@@ -498,13 +482,9 @@
               </Box>
               <Box marginTop={1}>
                 {currentState === TaskState.TASK_REFINING && pendingRefinement ? (
-<<<<<<< HEAD
-                  <MarkdownText>{pendingRefinement}</MarkdownText>
-=======
                   <MarkdownText maxHeight={paneHeight}>
                     {pendingRefinement}
                   </MarkdownText>
->>>>>>> f49f4bd4
                 ) : currentState === TaskState.TASK_REFINING ? (
                   <Text dimColor>Refining task description...</Text>
                 ) : taskToUse ? (
@@ -539,13 +519,9 @@
               </Box>
               <Box marginTop={1}>
                 {reviewerOutput || coderOutput ? (
-<<<<<<< HEAD
-                  <MarkdownText>{reviewerOutput || coderOutput || ''}</MarkdownText>
-=======
                   <MarkdownText maxHeight={paneHeight}>
                     {reviewerOutput || coderOutput || ''}
                   </MarkdownText>
->>>>>>> f49f4bd4
                 ) : (
                   <Text dimColor>Processing...</Text>
                 )}
@@ -597,17 +573,12 @@
               </Box>
               <Box marginTop={1}>
                 {curmudgeonFeedback ? (
-<<<<<<< HEAD
-                  <>
-                    <MarkdownText>{curmudgeonFeedback}</MarkdownText>
-=======
                   <Box flexDirection="column">
                     <MarkdownText maxHeight={paneHeight}>{curmudgeonFeedback}</MarkdownText>
->>>>>>> f49f4bd4
                     <Box marginTop={1}>
                       <Text dimColor>Simplification attempt {simplificationCount + 1}/4</Text>
                     </Box>
-                  </>
+                  </Box>
                 ) : (
                   <Text dimColor>Reviewing plan for over-engineering...</Text>
                 )}
@@ -621,18 +592,12 @@
               </Box>
               <Box marginTop={1}>
                 {planMd ? (
-<<<<<<< HEAD
-                  <>
-                    <MarkdownText>{planMd}</MarkdownText>
-                  </>
-=======
                   <Box flexDirection="column">
                     <MarkdownText maxHeight={paneHeight}>{planMd}</MarkdownText>
                     {planPath && (
                       <Text dimColor color="gray">Saved to: {planPath}</Text>
                     )}
                   </Box>
->>>>>>> f49f4bd4
                 ) : (
                   <Text dimColor>Creating simplified plan...</Text>
                 )}
@@ -648,20 +613,14 @@
                 {currentState === TaskState.TASK_REFINING ? (
                   <Text dimColor>Waiting for task refinement...</Text>
                 ) : currentState === TaskState.TASK_PLANNING && !planMd ? (
-                  <Text dimColor>Creating plan...</Text>
+                  <Text dimColor>Creating strategic plan...</Text>
                 ) : planMd ? (
-<<<<<<< HEAD
-                  <>
-                    <MarkdownText>{planMd}</MarkdownText>
-                  </>
-=======
                   <Box flexDirection="column">
                     <MarkdownText maxHeight={paneHeight}>{planMd}</MarkdownText>
                     {planPath && (
                       <Text dimColor color="gray">Saved to: {planPath}</Text>
                     )}
                   </Box>
->>>>>>> f49f4bd4
                 ) : (
                   <Text dimColor>Plan created, under review...</Text>
                 )}
@@ -705,7 +664,7 @@
             if (currentState === TaskState.TASK_REFINING) {
               baseStatus = 'Refining task description...';
             } else if (currentState === TaskState.TASK_PLANNING) {
-              baseStatus = 'Creating plan...';
+              baseStatus = 'Creating strategic plan...';
             } else if (currentState === TaskState.TASK_CURMUDGEONING) {
               baseStatus = 'Reviewing plan complexity...';
             } else if (currentState === TaskState.TASK_SUPER_REVIEWING) {
