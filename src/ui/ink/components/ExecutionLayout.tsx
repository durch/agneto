--- conflicted
+++ resolved
@@ -94,37 +94,18 @@
   // Get execution state machine
   const executionStateMachine = taskStateMachine.getExecutionStateMachine();
 
-<<<<<<< HEAD
-  // React state mirroring ExecutionStateMachine data (event-driven updates)
-  const [currentPhase, setCurrentPhase] = useState<State>(executionStateMachine?.getCurrentState() || State.BEAN_COUNTING);
-  const [beanCounterOutput, setBeanCounterOutput] = useState<string | undefined>(executionStateMachine?.getAgentOutput('bean'));
-  const [coderOutput, setCoderOutput] = useState<string | undefined>(executionStateMachine?.getAgentOutput('coder'));
-  const [reviewerOutput, setReviewerOutput] = useState<string | undefined>(executionStateMachine?.getAgentOutput('reviewer'));
-=======
   // Reactive view-model state
   const [currentPhase, setCurrentPhase] = useState<State>(executionStateMachine?.getCurrentState() || State.BEAN_COUNTING);
   const [beanCounterOutput, setBeanCounterOutput] = useState<string | undefined>(executionStateMachine?.getAgentOutput('bean'));
->>>>>>> 18dd5a11
   const [coderSummary, setCoderSummary] = useState<string | undefined>(executionStateMachine?.getSummary('coder'));
   const [reviewerSummary, setReviewerSummary] = useState<string | undefined>(executionStateMachine?.getSummary('reviewer'));
   const [needsHumanReview, setNeedsHumanReview] = useState<boolean>(executionStateMachine?.getNeedsHumanReview() || false);
   const [humanReviewContext, setHumanReviewContext] = useState<string | undefined>(executionStateMachine?.getHumanReviewContext());
-<<<<<<< HEAD
-  const [toolStatus, setToolStatus] = useState<ToolStatus | null>(executionStateMachine?.getToolStatus() || null);
-
-  // Retry modal state
-  const [showRetryModal, setShowRetryModal] = React.useState(false);
-  const [retryFeedback, setRetryFeedback] = React.useState("");
-
-  // Injection modal state
-  const [showInjectionModal, setShowInjectionModal] = React.useState(false);
-=======
   const [toolStatus, setToolStatus] = useState<ToolStatus | null>((executionStateMachine?.getToolStatus() || taskStateMachine.getToolStatus() || null));
 
   // Modal state
   const [showRetryModal, setShowRetryModal] = useState(false);
   const [showInjectionModal, setShowInjectionModal] = useState(false);
->>>>>>> 18dd5a11
 
   // Intercept Ctrl+Q/W/E for fullscreen panes
   useInput((input, key) => {
@@ -151,16 +132,9 @@
         return;
       }
 
-<<<<<<< HEAD
-      // Don't show modal if there are conflicting modals
-      const isHumanReviewActive = needsHumanReview;
-      const isRetryModalActive = showRetryModal;
-      if (isHumanReviewActive || isRetryModalActive) return;
-=======
       if (needsHumanReview || showRetryModal) {
         return;
       }
->>>>>>> 18dd5a11
 
       setShowInjectionModal(true);
       taskStateMachine.clearInjectionPause();
@@ -175,19 +149,6 @@
 
   // Subscribe to execution events and sync local state
   React.useEffect(() => {
-<<<<<<< HEAD
-    if (!executionStateMachine || !taskStateMachine) return;
-
-    const handleUpdate = () => {
-      if (process.env.DEBUG) {
-        console.log('[ExecutionLayout.tsx] handleUpdate: updating React state from executionStateMachine');
-      }
-      // Update all state from executionStateMachine
-      setCurrentPhase(executionStateMachine.getCurrentState());
-      setBeanCounterOutput(executionStateMachine.getAgentOutput('bean'));
-      setCoderOutput(executionStateMachine.getAgentOutput('coder'));
-      setReviewerOutput(executionStateMachine.getAgentOutput('reviewer'));
-=======
     if (!executionStateMachine) {
       return;
     }
@@ -195,40 +156,10 @@
     const syncState = () => {
       setCurrentPhase(executionStateMachine.getCurrentState());
       setBeanCounterOutput(executionStateMachine.getAgentOutput('bean'));
->>>>>>> 18dd5a11
       setCoderSummary(executionStateMachine.getSummary('coder'));
       setReviewerSummary(executionStateMachine.getSummary('reviewer'));
       setNeedsHumanReview(executionStateMachine.getNeedsHumanReview());
       setHumanReviewContext(executionStateMachine.getHumanReviewContext());
-<<<<<<< HEAD
-      setToolStatus(executionStateMachine.getToolStatus());
-    };
-
-    // Initialize state on mount
-    handleUpdate();
-
-    // Subscribe to execution events
-    executionStateMachine.on('execution:output:updated', handleUpdate);
-    executionStateMachine.on('execution:summary:updated', handleUpdate);
-    executionStateMachine.on('execution:phase:changed', handleUpdate);
-
-    // Subscribe to taskStateMachine events for tool/activity updates
-    taskStateMachine.on('activity:updated', handleUpdate);
-    taskStateMachine.on('tool:status', handleUpdate);
-
-    // Cleanup on unmount
-    return () => {
-      if (process.env.DEBUG) {
-        console.log('[ExecutionLayout.tsx] Cleanup: removing all event listeners from executionStateMachine');
-      }
-      executionStateMachine.off('execution:output:updated', handleUpdate);
-      executionStateMachine.off('execution:summary:updated', handleUpdate);
-      executionStateMachine.off('execution:phase:changed', handleUpdate);
-
-      // Cleanup taskStateMachine subscriptions
-      taskStateMachine.off('activity:updated', handleUpdate);
-      taskStateMachine.off('tool:status', handleUpdate);
-=======
       setToolStatus(executionStateMachine.getToolStatus() || taskStateMachine.getToolStatus());
     };
 
@@ -247,7 +178,6 @@
       executionStateMachine.off('execution:phase:changed', syncState);
       taskStateMachine.off('activity:updated', syncState);
       taskStateMachine.off('tool:status', syncState);
->>>>>>> 18dd5a11
     };
   }, [executionStateMachine, taskStateMachine]);
 
@@ -259,12 +189,7 @@
     );
   }
 
-<<<<<<< HEAD
-  // Note: currentPhase, beanCounterOutput, coderOutput, reviewerOutput now come from React state (lines 99-107)
-  const currentState = currentPhase; // Alias for backward compatibility with existing code
-=======
   const currentState = currentPhase;
->>>>>>> 18dd5a11
 
   // Calculate pane dimensions
   const isWideTerminal = terminalWidth > 120;
@@ -374,11 +299,7 @@
               </Box>
             )}
             {getActiveAgent(currentState) !== 'coder' && coderSummary && (
-<<<<<<< HEAD
-              <MarkdownText>{coderSummary || ''}</MarkdownText>
-=======
               <MarkdownText>{coderSummary}</MarkdownText>
->>>>>>> 18dd5a11
             )}
           </Box>
 
@@ -404,11 +325,7 @@
               </Box>
             )}
             {getActiveAgent(currentState) !== 'reviewer' && reviewerSummary && (
-<<<<<<< HEAD
-              <MarkdownText>{reviewerSummary || ''}</MarkdownText>
-=======
               <MarkdownText>{reviewerSummary}</MarkdownText>
->>>>>>> 18dd5a11
             )}
           </Box>
         </Box>
