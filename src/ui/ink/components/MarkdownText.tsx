import React from 'react';
import { Text, Box } from 'ink';
import { prettyPrint } from '../../pretty.js';

/**
 * Ink-native markdown renderer using prettyPrint
 * Renders markdown using chalk ANSI codes via prettyPrint, which Ink automatically displays
 */

interface MarkdownTextProps {
  children: string;
  maxLines?: number;
  maxHeight?: number;
}

<<<<<<< HEAD
export const MarkdownText: React.FC<MarkdownTextProps> = ({ children, maxLines }) => {
  // Use prettyPrint to format markdown with chalk ANSI codes
  const formatted = prettyPrint(children, { width: 120 });
  const lines = formatted.split('\n');
  const displayLines = maxLines ? lines.slice(0, maxLines) : lines;
  const isTruncated = maxLines && lines.length > maxLines;
  const content = displayLines.join('\n');

  return (
    <Box flexDirection="column">
      <Text>{content}</Text>
      {isTruncated && (
        <Box marginTop={1}>
          <Text dimColor>...</Text>
=======
// Markdown detection helpers
const isCodeFence = (line: string) => /^```/.test(line.trim());
const isBullet = (line: string) => /^(\s*)([-*•]|\d+\.)\s+/.test(line);
const isHeader = (line: string) => /^#{1,6}\s+/.test(line);
const isHorizontalRule = (line: string) => /^(\*{3,}|-{3,}|_{3,})\s*$/.test(line.trim());

// Parse inline formatting
interface InlineSegment {
  text: string;
  bold?: boolean;
  italic?: boolean;
  code?: boolean;
  color?: string;
}

function parseInline(text: string): InlineSegment[] {
  const segments: InlineSegment[] = [];
  let current = '';
  let i = 0;

  // Simple state-based parser for inline formatting
  while (i < text.length) {
    // Bold: **text**
    if (text[i] === '*' && text[i + 1] === '*') {
      if (current) {
        segments.push({ text: current });
        current = '';
      }
      i += 2;
      const start = i;
      while (i < text.length && !(text[i] === '*' && text[i + 1] === '*')) {
        i++;
      }
      if (i < text.length) {
        segments.push({ text: text.substring(start, i), bold: true });
        i += 2;
      } else {
        // No closing **, treat as regular text
        current = '**' + text.substring(start);
        i = text.length;
      }
      continue;
    }

    // Italic: *text*
    if (text[i] === '*' && text[i + 1] !== '*') {
      if (current) {
        segments.push({ text: current });
        current = '';
      }
      i += 1;
      const start = i;
      while (i < text.length && text[i] !== '*') {
        i++;
      }
      if (i < text.length) {
        segments.push({ text: text.substring(start, i), italic: true });
        i += 1;
      } else {
        // No closing *, treat as regular text
        current = '*' + text.substring(start);
        i = text.length;
      }
      continue;
    }

    // Inline code: `code`
    if (text[i] === '`') {
      if (current) {
        segments.push({ text: current });
        current = '';
      }
      i += 1;
      const start = i;
      while (i < text.length && text[i] !== '`') {
        i++;
      }
      if (i < text.length) {
        segments.push({ text: text.substring(start, i), code: true });
        i += 1;
      } else {
        // No closing `, treat as regular text
        current = '`' + text.substring(start);
        i = text.length;
      }
      continue;
    }

    current += text[i];
    i++;
  }

  if (current) {
    segments.push({ text: current });
  }

  return segments;
}

// Highlight special keywords
function highlightKeywords(segment: InlineSegment): InlineSegment {
  const keywordPatterns = [
    { pattern: /^(Intent|Files|Verification|Verify):/, color: 'green' },
    { pattern: /^(Risk|Warning|Note|Error):/, color: 'red' },
    { pattern: /^(Context|Background|Summary):/, color: 'blue' },
    { pattern: /^(Steps?|Actions?|Tasks?):/, color: 'cyan' },
    { pattern: /^(Acceptance Criteria|Success Criteria|Requirements?):/, color: 'magenta' },
  ];

  for (const { pattern, color } of keywordPatterns) {
    if (pattern.test(segment.text)) {
      return { ...segment, color, bold: true };
    }
  }

  return segment;
}

export const MarkdownText: React.FC<MarkdownTextProps> = ({ children, maxLines, maxHeight }) => {
  const lines = children.split('\n');
  const estimatedMaxLines = maxHeight ? Math.floor(maxHeight * 0.8) : maxLines;
  const displayLines = estimatedMaxLines ? lines.slice(0, estimatedMaxLines) : lines;
  const isTruncated = estimatedMaxLines && lines.length > estimatedMaxLines;

  const elements: React.ReactNode[] = [];
  let inCodeBlock = false;
  let codeLines: string[] = [];
  let codeLang = '';

  displayLines.forEach((line, idx) => {
    const key = `line-${idx}`;

    // Code blocks
    if (isCodeFence(line)) {
      if (!inCodeBlock) {
        inCodeBlock = true;
        codeLang = line.trim().replace(/```+/, '').trim();
      } else {
        // End of code block - render accumulated lines
        inCodeBlock = false;
        elements.push(
          <Box key={key} flexDirection="column" borderStyle="round" borderColor="gray" paddingX={1} marginY={1}>
            {codeLines.map((codeLine, cIdx) => (
              <Text key={`code-${idx}-${cIdx}`} dimColor>
                {codeLine}
              </Text>
            ))}
          </Box>
        );
        codeLines = [];
        codeLang = '';
      }
      return;
    }

    if (inCodeBlock) {
      codeLines.push(line);
      return;
    }

    // Headers
    if (isHeader(line)) {
      const match = line.match(/^(#{1,6})\s+(.*)$/);
      if (match) {
        const level = match[1].length;
        const text = match[2];
        const segments = parseInline(text);

        const color = level === 1 ? 'cyan' : level === 2 ? 'yellow' : level === 3 ? 'blue' : 'white';
        elements.push(
          <Box key={key} marginTop={level === 1 ? 1 : 0} flexDirection="row">
            {segments.map((seg, sIdx) => (
              <Text key={`seg-${sIdx}`} color={color} bold italic={seg.italic}>
                {seg.text}
              </Text>
            ))}
          </Box>
        );
      }
      return;
    }

    // Horizontal rules
    if (isHorizontalRule(line)) {
      elements.push(
        <Box key={key} marginY={1}>
          <Text dimColor>{'─'.repeat(40)}</Text>
>>>>>>> f49f4bd4
        </Box>
      )}
    </Box>
  );
};<|MERGE_RESOLUTION|>--- conflicted
+++ resolved
@@ -13,13 +13,15 @@
   maxHeight?: number;
 }
 
-<<<<<<< HEAD
-export const MarkdownText: React.FC<MarkdownTextProps> = ({ children, maxLines }) => {
-  // Use prettyPrint to format markdown with chalk ANSI codes
+export const MarkdownText: React.FC<MarkdownTextProps> = ({ children, maxLines, maxHeight }) => {
   const formatted = prettyPrint(children, { width: 120 });
   const lines = formatted.split('\n');
-  const displayLines = maxLines ? lines.slice(0, maxLines) : lines;
-  const isTruncated = maxLines && lines.length > maxLines;
+
+  const normalizedMaxHeight = typeof maxHeight === 'number' && maxHeight > 0 ? Math.floor(maxHeight) : undefined;
+  const limit = maxLines ?? normalizedMaxHeight;
+
+  const displayLines = limit ? lines.slice(0, limit) : lines;
+  const isTruncated = typeof limit === 'number' && lines.length > limit;
   const content = displayLines.join('\n');
 
   return (
@@ -28,195 +30,6 @@
       {isTruncated && (
         <Box marginTop={1}>
           <Text dimColor>...</Text>
-=======
-// Markdown detection helpers
-const isCodeFence = (line: string) => /^```/.test(line.trim());
-const isBullet = (line: string) => /^(\s*)([-*•]|\d+\.)\s+/.test(line);
-const isHeader = (line: string) => /^#{1,6}\s+/.test(line);
-const isHorizontalRule = (line: string) => /^(\*{3,}|-{3,}|_{3,})\s*$/.test(line.trim());
-
-// Parse inline formatting
-interface InlineSegment {
-  text: string;
-  bold?: boolean;
-  italic?: boolean;
-  code?: boolean;
-  color?: string;
-}
-
-function parseInline(text: string): InlineSegment[] {
-  const segments: InlineSegment[] = [];
-  let current = '';
-  let i = 0;
-
-  // Simple state-based parser for inline formatting
-  while (i < text.length) {
-    // Bold: **text**
-    if (text[i] === '*' && text[i + 1] === '*') {
-      if (current) {
-        segments.push({ text: current });
-        current = '';
-      }
-      i += 2;
-      const start = i;
-      while (i < text.length && !(text[i] === '*' && text[i + 1] === '*')) {
-        i++;
-      }
-      if (i < text.length) {
-        segments.push({ text: text.substring(start, i), bold: true });
-        i += 2;
-      } else {
-        // No closing **, treat as regular text
-        current = '**' + text.substring(start);
-        i = text.length;
-      }
-      continue;
-    }
-
-    // Italic: *text*
-    if (text[i] === '*' && text[i + 1] !== '*') {
-      if (current) {
-        segments.push({ text: current });
-        current = '';
-      }
-      i += 1;
-      const start = i;
-      while (i < text.length && text[i] !== '*') {
-        i++;
-      }
-      if (i < text.length) {
-        segments.push({ text: text.substring(start, i), italic: true });
-        i += 1;
-      } else {
-        // No closing *, treat as regular text
-        current = '*' + text.substring(start);
-        i = text.length;
-      }
-      continue;
-    }
-
-    // Inline code: `code`
-    if (text[i] === '`') {
-      if (current) {
-        segments.push({ text: current });
-        current = '';
-      }
-      i += 1;
-      const start = i;
-      while (i < text.length && text[i] !== '`') {
-        i++;
-      }
-      if (i < text.length) {
-        segments.push({ text: text.substring(start, i), code: true });
-        i += 1;
-      } else {
-        // No closing `, treat as regular text
-        current = '`' + text.substring(start);
-        i = text.length;
-      }
-      continue;
-    }
-
-    current += text[i];
-    i++;
-  }
-
-  if (current) {
-    segments.push({ text: current });
-  }
-
-  return segments;
-}
-
-// Highlight special keywords
-function highlightKeywords(segment: InlineSegment): InlineSegment {
-  const keywordPatterns = [
-    { pattern: /^(Intent|Files|Verification|Verify):/, color: 'green' },
-    { pattern: /^(Risk|Warning|Note|Error):/, color: 'red' },
-    { pattern: /^(Context|Background|Summary):/, color: 'blue' },
-    { pattern: /^(Steps?|Actions?|Tasks?):/, color: 'cyan' },
-    { pattern: /^(Acceptance Criteria|Success Criteria|Requirements?):/, color: 'magenta' },
-  ];
-
-  for (const { pattern, color } of keywordPatterns) {
-    if (pattern.test(segment.text)) {
-      return { ...segment, color, bold: true };
-    }
-  }
-
-  return segment;
-}
-
-export const MarkdownText: React.FC<MarkdownTextProps> = ({ children, maxLines, maxHeight }) => {
-  const lines = children.split('\n');
-  const estimatedMaxLines = maxHeight ? Math.floor(maxHeight * 0.8) : maxLines;
-  const displayLines = estimatedMaxLines ? lines.slice(0, estimatedMaxLines) : lines;
-  const isTruncated = estimatedMaxLines && lines.length > estimatedMaxLines;
-
-  const elements: React.ReactNode[] = [];
-  let inCodeBlock = false;
-  let codeLines: string[] = [];
-  let codeLang = '';
-
-  displayLines.forEach((line, idx) => {
-    const key = `line-${idx}`;
-
-    // Code blocks
-    if (isCodeFence(line)) {
-      if (!inCodeBlock) {
-        inCodeBlock = true;
-        codeLang = line.trim().replace(/```+/, '').trim();
-      } else {
-        // End of code block - render accumulated lines
-        inCodeBlock = false;
-        elements.push(
-          <Box key={key} flexDirection="column" borderStyle="round" borderColor="gray" paddingX={1} marginY={1}>
-            {codeLines.map((codeLine, cIdx) => (
-              <Text key={`code-${idx}-${cIdx}`} dimColor>
-                {codeLine}
-              </Text>
-            ))}
-          </Box>
-        );
-        codeLines = [];
-        codeLang = '';
-      }
-      return;
-    }
-
-    if (inCodeBlock) {
-      codeLines.push(line);
-      return;
-    }
-
-    // Headers
-    if (isHeader(line)) {
-      const match = line.match(/^(#{1,6})\s+(.*)$/);
-      if (match) {
-        const level = match[1].length;
-        const text = match[2];
-        const segments = parseInline(text);
-
-        const color = level === 1 ? 'cyan' : level === 2 ? 'yellow' : level === 3 ? 'blue' : 'white';
-        elements.push(
-          <Box key={key} marginTop={level === 1 ? 1 : 0} flexDirection="row">
-            {segments.map((seg, sIdx) => (
-              <Text key={`seg-${sIdx}`} color={color} bold italic={seg.italic}>
-                {seg.text}
-              </Text>
-            ))}
-          </Box>
-        );
-      }
-      return;
-    }
-
-    // Horizontal rules
-    if (isHorizontalRule(line)) {
-      elements.push(
-        <Box key={key} marginY={1}>
-          <Text dimColor>{'─'.repeat(40)}</Text>
->>>>>>> f49f4bd4
         </Box>
       )}
     </Box>
